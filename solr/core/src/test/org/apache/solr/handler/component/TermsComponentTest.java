/*
 * Licensed to the Apache Software Foundation (ASF) under one or more
 * contributor license agreements.  See the NOTICE file distributed with
 * this work for additional information regarding copyright ownership.
 * The ASF licenses this file to You under the Apache License, Version 2.0
 * (the "License"); you may not use this file except in compliance with
 * the License.  You may obtain a copy of the License at
 *
 *     http://www.apache.org/licenses/LICENSE-2.0
 *
 * Unless required by applicable law or agreed to in writing, software
 * distributed under the License is distributed on an "AS IS" BASIS,
 * WITHOUT WARRANTIES OR CONDITIONS OF ANY KIND, either express or implied.
 * See the License for the specific language governing permissions and
 * limitations under the License.
 */
package org.apache.solr.handler.component;
import org.apache.solr.SolrTestCaseJ4;
import org.apache.solr.common.params.ModifiableSolrParams;
import org.apache.solr.common.params.TermsParams;
import org.apache.solr.request.SolrQueryRequest;
import org.junit.BeforeClass;
import org.junit.Test;

import java.util.regex.Pattern;

/**
 *
 *
 **/
// TermsComponent not currently supported for PointFields
@SolrTestCaseJ4.SuppressPointFields
public class TermsComponentTest extends SolrTestCaseJ4 {

  @BeforeClass
  public static void beforeTest() throws Exception {
    System.setProperty("enable.update.log", "false"); // schema12 doesn't support _version_
    initCore("solrconfig.xml", "schema12.xml");

    assertNull(h.validateUpdate(adoc("id", "0", "lowerfilt", "a", "standardfilt", "a", "foo_i", "1")));
    assertNull(h.validateUpdate(adoc("id", "1", "lowerfilt", "a", "standardfilt", "aa", "foo_i","1")));
    assertNull(h.validateUpdate(adoc("id", "2", "lowerfilt", "aa", "standardfilt", "aaa", "foo_i","2")));
    assertNull(h.validateUpdate(adoc("id", "3", "lowerfilt", "aaa", "standardfilt", "abbb")));
    assertNull(h.validateUpdate(adoc("id", "4", "lowerfilt", "ab", "standardfilt", "b")));
    assertNull(h.validateUpdate(adoc("id", "5", "lowerfilt", "abb", "standardfilt", "bb")));
    assertNull(h.validateUpdate(adoc("id", "6", "lowerfilt", "abc", "standardfilt", "bbbb")));
    assertNull(h.validateUpdate(adoc("id", "7", "lowerfilt", "b", "standardfilt", "c")));
    assertNull(h.validateUpdate(adoc("id", "8", "lowerfilt", "baa", "standardfilt", "cccc")));
    assertNull(h.validateUpdate(adoc("id", "9", "lowerfilt", "bbb", "standardfilt", "ccccc")));


    assertNull(h.validateUpdate(adoc("id", "10", "standardfilt", "ddddd")));

    assertNull(h.validateUpdate(commit()));
    assertNull(h.validateUpdate(adoc("id", "11", "standardfilt", "ddddd")));
    assertNull(h.validateUpdate(adoc("id", "12", "standardfilt", "ddddd")));
    assertNull(h.validateUpdate(adoc("id", "13", "standardfilt", "ddddd")));
    assertNull(h.validateUpdate(adoc("id", "14", "standardfilt", "d")));
    assertNull(h.validateUpdate(adoc("id", "15", "standardfilt", "d")));
    assertNull(h.validateUpdate(adoc("id", "16", "standardfilt", "d")));

    assertNull(h.validateUpdate(commit()));

    assertNull(h.validateUpdate(adoc("id", "17", "standardfilt", "snake")));
    assertNull(h.validateUpdate(adoc("id", "18", "standardfilt", "spider")));
    assertNull(h.validateUpdate(adoc("id", "19", "standardfilt", "shark")));
    assertNull(h.validateUpdate(adoc("id", "20", "standardfilt", "snake")));
    assertNull(h.validateUpdate(adoc("id", "21", "standardfilt", "snake")));
    assertNull(h.validateUpdate(adoc("id", "22", "standardfilt", "shark")));
    
    assertNull(h.validateUpdate(commit()));
  }

  @Test
  public void testEmptyLower() throws Exception {
    assertQ(req("indent","true", "qt","/terms",  "terms","true", "terms.fl","lowerfilt", "terms.upper","b")
        ,"count(//lst[@name='lowerfilt']/*)=6"
        ,"//int[@name='a'] "
        ,"//int[@name='aa'] "
        ,"//int[@name='aaa'] "
        ,"//int[@name='ab'] "
        ,"//int[@name='abb'] "
        ,"//int[@name='abc'] "
    );
  }


  @Test
  public void testMultipleFields() throws Exception {
    assertQ(req("indent","true", "qt","/terms",  "terms","true",
        "terms.fl","lowerfilt", "terms.upper","b",
        "terms.fl","standardfilt")
        ,"count(//lst[@name='lowerfilt']/*)=6"
        ,"count(//lst[@name='standardfilt']/*)=4"
    );

  }

  @Test
  public void testUnlimitedRows() throws Exception {
    assertQ(req("indent","true", "qt","/terms",  "terms","true",
        "terms.fl","lowerfilt",
        "terms.fl","standardfilt",
        "terms.rows","-1")
        ,"count(//lst[@name='lowerfilt']/*)=9"
        ,"count(//lst[@name='standardfilt']/*)=10"
    );


  }

  @Test
  public void testPrefix() throws Exception {
    assertQ(req("indent","true", "qt","/terms",  "terms","true",
        "terms.fl","lowerfilt", "terms.upper","b",
        "terms.fl","standardfilt",
        "terms.lower","aa", "terms.lower.incl","false", "terms.prefix","aa", "terms.upper","b", "terms.limit","50")
        ,"count(//lst[@name='lowerfilt']/*)=1"
        ,"count(//lst[@name='standardfilt']/*)=1"
    );
  }

  @Test
  public void testRegexp() throws Exception {
    assertQ(req("indent","true", "qt","/terms",  "terms","true",
        "terms.fl","standardfilt",
        "terms.lower","a", "terms.lower.incl","false",
        "terms.upper","c", "terms.upper.incl","true",
        "terms.regex","b.*")
        ,"count(//lst[@name='standardfilt']/*)=3"        
    );
  }

  @Test
  public void testRegexpFlagParsing() {
      ModifiableSolrParams params = new ModifiableSolrParams();
      params.add(TermsParams.TERMS_REGEXP_FLAG, "case_insensitive", "literal", "comments", "multiline", "unix_lines",
              "unicode_case", "dotall", "canon_eq");
      int flags = new TermsComponent().resolveRegexpFlags(params);
      int expected = Pattern.CASE_INSENSITIVE | Pattern.LITERAL | Pattern.COMMENTS | Pattern.MULTILINE | Pattern.UNIX_LINES
              | Pattern.UNICODE_CASE | Pattern.DOTALL | Pattern.CANON_EQ;
      assertEquals(expected, flags);
  }

  @Test
  public void testRegexpWithFlags() throws Exception {
    // TODO: there are no uppercase or mixed-case terms in the index!
    assertQ(req("indent", "true", "qt", "/terms", "terms", "true",
            "terms.fl", "standardfilt",
            "terms.lower", "a", "terms.lower.incl", "false",
            "terms.upper", "c", "terms.upper.incl", "true",
            "terms.regex", "B.*",
            "terms.regex.flag", "case_insensitive")
        , "count(//lst[@name='standardfilt']/*)=3"
    );
  }

  @Test
  public void testSortCount() throws Exception {
    assertQ(req("indent","true", "qt","/terms",  "terms","true",
        "terms.fl","standardfilt",
        "terms.lower","s", "terms.lower.incl","false",
        "terms.prefix","s",
        "terms.sort","count")
        ,"count(//lst[@name='standardfilt']/*)=3"
        ,"//lst[@name='standardfilt']/int[1][@name='snake'][.='3']"
        ,"//lst[@name='standardfilt']/int[2][@name='shark'][.='2']"
        ,"//lst[@name='standardfilt']/int[3][@name='spider'][.='1']"
    );
  
  }

  @Test
  public void testTermsList() throws Exception {
    //Terms list always returns in index order
    assertQ(req("indent","true", "qt","/terms",  "terms","true",
            "terms.fl","standardfilt",
            "terms.list","spider, snake, shark, ddddd, bad")
        ,"count(//lst[@name='standardfilt']/*)=4"
        ,"//lst[@name='standardfilt']/int[1][@name='ddddd'][.='4']"
        ,"//lst[@name='standardfilt']/int[2][@name='shark'][.='2']"
        ,"//lst[@name='standardfilt']/int[3][@name='snake'][.='3']"
        ,"//lst[@name='standardfilt']/int[4][@name='spider'][.='1']"
    );


    //Test with numeric terms
    assertQ(req("indent","true", "qt","/terms",  "terms","true",
            "terms.fl","foo_i",
            "terms.list","2, 1")
        ,"count(//lst[@name='foo_i']/*)=2"
        ,"//lst[@name='foo_i']/int[1][@name='1'][.='2']"
        ,"//lst[@name='foo_i']/int[2][@name='2'][.='1']"
    );
  }


  @Test
  public void testStats() throws Exception {
    //Terms list always returns in index order
    assertQ(req("indent", "true", "qt", "/terms", "terms", "true",
            "terms.fl", "standardfilt","terms.stats", "true",
            "terms.list", "spider, snake, shark, ddddd, bad")
        , "//lst[@name='indexstats']/long[1][@name='numDocs'][.='23']"
    );
  }

  @Test
  public void testSortIndex() throws Exception {
    assertQ(req("indent","true", "qt","/terms",  "terms","true",
        "terms.fl","standardfilt",
        "terms.lower","s", "terms.lower.incl","false",
        "terms.prefix","s",
        "terms.sort","index")
        ,"count(//lst[@name='standardfilt']/*)=3"
        ,"//lst[@name='standardfilt']/int[1][@name='shark'][.='2']"
        ,"//lst[@name='standardfilt']/int[2][@name='snake'][.='3']"
        ,"//lst[@name='standardfilt']/int[3][@name='spider'][.='1']"
    );
  }
  
  @Test
  public void testPastUpper() throws Exception {
    assertQ(req("indent","true", "qt","/terms",  "terms","true",
        "terms.fl","lowerfilt",
        //no upper bound, lower bound doesn't exist
        "terms.lower","d")
        ,"count(//lst[@name='standardfilt']/*)=0"
    );
  }

  @Test
  public void testLowerExclusive() throws Exception {
     assertQ(req("indent","true", "qt","/terms",  "terms","true",
        "terms.fl","lowerfilt",
        "terms.lower","a", "terms.lower.incl","false",
        "terms.upper","b")
        ,"count(//lst[@name='lowerfilt']/*)=5"
        ,"//int[@name='aa'] "
        ,"//int[@name='aaa'] "
        ,"//int[@name='ab'] "
        ,"//int[@name='abb'] "
        ,"//int[@name='abc'] "
    );

    assertQ(req("indent","true", "qt","/terms",  "terms","true",
        "terms.fl","standardfilt",
        "terms.lower","cc", "terms.lower.incl","false",
        "terms.upper","d")
        ,"count(//lst[@name='standardfilt']/*)=2"
    );
  }

  @Test
  public void test() throws Exception {
    assertQ(req("indent","true", "qt","/terms",  "terms","true",
       "terms.fl","lowerfilt",
       "terms.lower","a",
       "terms.upper","b")
       ,"count(//lst[@name='lowerfilt']/*)=6"
       ,"//int[@name='a'] "
       ,"//int[@name='aa'] "
       ,"//int[@name='aaa'] "
       ,"//int[@name='ab'] "
       ,"//int[@name='abb'] "
       ,"//int[@name='abc'] "
    );

    assertQ(req("indent","true", "qt","/terms",  "terms","true",
       "terms.fl","lowerfilt",
       "terms.lower","a",
       "terms.upper","b",
       "terms.raw","true",    // this should have no effect on a text field
       "terms.limit","2")
       ,"count(//lst[@name='lowerfilt']/*)=2"
       ,"//int[@name='a']"
       ,"//int[@name='aa']"
    );

    assertQ(req("indent","true", "qt","/terms",  "terms","true",
       "terms.fl","foo_i")
       ,"//int[@name='1'][.='2']"
    );

    assertQ(req("indent","true", "qt","/terms",  "terms","true",
       "terms.fl","foo_i", "terms.raw","true")
       ,"not(//int[@name='1'][.='2'])"
    );

    // check something at the end of the index
    assertQ(req("indent","true", "qt","/terms",  "terms","true",
       "terms.fl","zzz_i")
        ,"count(//lst[@name='zzz_i']/*)=0"
    );
  }

  @Test
  public void testMinMaxFreq() throws Exception {
    assertQ(req("indent","true", "qt","/terms",  "terms","true",
       "terms.fl","lowerfilt",
       "terms.lower","a",
       "terms.mincount","2",
       "terms.maxcount","-1",
       "terms.limit","50")
       ,"count(//lst[@name='lowerfilt']/*)=1"
    );

    assertQ(req("indent","true", "qt","/terms",  "terms","true",
       "terms.fl","standardfilt",
       "terms.lower","d",
       "terms.mincount","2",
       "terms.maxcount","3",
       "terms.limit","50")
       ,"count(//lst[@name='standardfilt']/*)=3"
    );
  }

  @Test
  public void testDocFreqAndTotalTermFreq() throws Exception {
    SolrQueryRequest req = req(
        "indent","true",
        "qt", "/terms",
        "terms", "true",
        "terms.fl", "standardfilt",
        "terms.ttf", "true",
        "terms.list", "snake,spider,shark,ddddd");
    assertQ(req,
        "count(//lst[@name='standardfilt']/*)=4",
<<<<<<< HEAD
        "//lst[@name='standardfilt']/lst[@name='ddddd']/long[@name='docFreq'][.='4']",
        "//lst[@name='standardfilt']/lst[@name='ddddd']/long[@name='totalTermFreq'][.='4']",
        "//lst[@name='standardfilt']/lst[@name='shark']/long[@name='docFreq'][.='2']",
        "//lst[@name='standardfilt']/lst[@name='shark']/long[@name='totalTermFreq'][.='2']",
        "//lst[@name='standardfilt']/lst[@name='snake']/long[@name='docFreq'][.='3']",
        "//lst[@name='standardfilt']/lst[@name='snake']/long[@name='totalTermFreq'][.='3']",
        "//lst[@name='standardfilt']/lst[@name='spider']/long[@name='docFreq'][.='1']",
        "//lst[@name='standardfilt']/lst[@name='spider']/long[@name='totalTermFreq'][.='1']");
=======
        "//lst[@name='standardfilt']/lst[@name='ddddd']/long[@name='df'][.='4']",
        "//lst[@name='standardfilt']/lst[@name='ddddd']/long[@name='ttf'][.='4']",
        "//lst[@name='standardfilt']/lst[@name='shark']/long[@name='df'][.='2']",
        "//lst[@name='standardfilt']/lst[@name='shark']/long[@name='ttf'][.='2']",
        "//lst[@name='standardfilt']/lst[@name='snake']/long[@name='df'][.='3']",
        "//lst[@name='standardfilt']/lst[@name='snake']/long[@name='ttf'][.='3']",
        "//lst[@name='standardfilt']/lst[@name='spider']/long[@name='df'][.='1']",
        "//lst[@name='standardfilt']/lst[@name='spider']/long[@name='ttf'][.='1']");
>>>>>>> ea79c668
  }

  @Test
  public void testDocFreqAndTotalTermFreqForNonExistingTerm() throws Exception {
    SolrQueryRequest req = req(
        "indent","true",
        "qt", "/terms",
        "terms", "true",
        "terms.fl", "standardfilt",
        "terms.ttf", "true",
        "terms.list", "boo,snake");
    assertQ(req,
        "count(//lst[@name='standardfilt']/*)=1",
<<<<<<< HEAD
        "//lst[@name='standardfilt']/lst[@name='snake']/long[@name='docFreq'][.='3']",
        "//lst[@name='standardfilt']/lst[@name='snake']/long[@name='totalTermFreq'][.='3']");
=======
        "//lst[@name='standardfilt']/lst[@name='snake']/long[@name='df'][.='3']",
        "//lst[@name='standardfilt']/lst[@name='snake']/long[@name='ttf'][.='3']");
  }

  @Test
  public void testDocFreqAndTotalTermFreqForMultipleFields() throws Exception {
    SolrQueryRequest req = req(
        "indent","true",
        "qt", "/terms",
        "terms", "true",
        "terms.fl", "lowerfilt",
        "terms.fl", "standardfilt",
        "terms.ttf", "true",
        "terms.list", "a,aa,aaa");
    assertQ(req,
        "count(//lst[@name='lowerfilt']/*)=3",
        "count(//lst[@name='standardfilt']/*)=3",
        "//lst[@name='lowerfilt']/lst[@name='a']/long[@name='df'][.='2']",
        "//lst[@name='lowerfilt']/lst[@name='a']/long[@name='ttf'][.='2']",
        "//lst[@name='lowerfilt']/lst[@name='aa']/long[@name='df'][.='1']",
        "//lst[@name='lowerfilt']/lst[@name='aa']/long[@name='ttf'][.='1']",
        "//lst[@name='lowerfilt']/lst[@name='aaa']/long[@name='df'][.='1']",
        "//lst[@name='lowerfilt']/lst[@name='aaa']/long[@name='ttf'][.='1']",
        "//lst[@name='standardfilt']/lst[@name='a']/long[@name='df'][.='1']",
        "//lst[@name='standardfilt']/lst[@name='a']/long[@name='ttf'][.='1']",
        "//lst[@name='standardfilt']/lst[@name='aa']/long[@name='df'][.='1']",
        "//lst[@name='standardfilt']/lst[@name='aa']/long[@name='ttf'][.='1']",
        "//lst[@name='standardfilt']/lst[@name='aaa']/long[@name='df'][.='1']",
        "//lst[@name='standardfilt']/lst[@name='aaa']/long[@name='ttf'][.='1']");
>>>>>>> ea79c668
  }

}<|MERGE_RESOLUTION|>--- conflicted
+++ resolved
@@ -326,16 +326,6 @@
         "terms.list", "snake,spider,shark,ddddd");
     assertQ(req,
         "count(//lst[@name='standardfilt']/*)=4",
-<<<<<<< HEAD
-        "//lst[@name='standardfilt']/lst[@name='ddddd']/long[@name='docFreq'][.='4']",
-        "//lst[@name='standardfilt']/lst[@name='ddddd']/long[@name='totalTermFreq'][.='4']",
-        "//lst[@name='standardfilt']/lst[@name='shark']/long[@name='docFreq'][.='2']",
-        "//lst[@name='standardfilt']/lst[@name='shark']/long[@name='totalTermFreq'][.='2']",
-        "//lst[@name='standardfilt']/lst[@name='snake']/long[@name='docFreq'][.='3']",
-        "//lst[@name='standardfilt']/lst[@name='snake']/long[@name='totalTermFreq'][.='3']",
-        "//lst[@name='standardfilt']/lst[@name='spider']/long[@name='docFreq'][.='1']",
-        "//lst[@name='standardfilt']/lst[@name='spider']/long[@name='totalTermFreq'][.='1']");
-=======
         "//lst[@name='standardfilt']/lst[@name='ddddd']/long[@name='df'][.='4']",
         "//lst[@name='standardfilt']/lst[@name='ddddd']/long[@name='ttf'][.='4']",
         "//lst[@name='standardfilt']/lst[@name='shark']/long[@name='df'][.='2']",
@@ -344,7 +334,6 @@
         "//lst[@name='standardfilt']/lst[@name='snake']/long[@name='ttf'][.='3']",
         "//lst[@name='standardfilt']/lst[@name='spider']/long[@name='df'][.='1']",
         "//lst[@name='standardfilt']/lst[@name='spider']/long[@name='ttf'][.='1']");
->>>>>>> ea79c668
   }
 
   @Test
@@ -358,10 +347,6 @@
         "terms.list", "boo,snake");
     assertQ(req,
         "count(//lst[@name='standardfilt']/*)=1",
-<<<<<<< HEAD
-        "//lst[@name='standardfilt']/lst[@name='snake']/long[@name='docFreq'][.='3']",
-        "//lst[@name='standardfilt']/lst[@name='snake']/long[@name='totalTermFreq'][.='3']");
-=======
         "//lst[@name='standardfilt']/lst[@name='snake']/long[@name='df'][.='3']",
         "//lst[@name='standardfilt']/lst[@name='snake']/long[@name='ttf'][.='3']");
   }
@@ -391,7 +376,6 @@
         "//lst[@name='standardfilt']/lst[@name='aa']/long[@name='ttf'][.='1']",
         "//lst[@name='standardfilt']/lst[@name='aaa']/long[@name='df'][.='1']",
         "//lst[@name='standardfilt']/lst[@name='aaa']/long[@name='ttf'][.='1']");
->>>>>>> ea79c668
   }
 
 }