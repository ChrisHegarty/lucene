/*
 * Licensed to the Apache Software Foundation (ASF) under one or more
 * contributor license agreements.  See the NOTICE file distributed with
 * this work for additional information regarding copyright ownership.
 * The ASF licenses this file to You under the Apache License, Version 2.0
 * (the "License"); you may not use this file except in compliance with
 * the License.  You may obtain a copy of the License at
 *
 *     http://www.apache.org/licenses/LICENSE-2.0
 *
 * Unless required by applicable law or agreed to in writing, software
 * distributed under the License is distributed on an "AS IS" BASIS,
 * WITHOUT WARRANTIES OR CONDITIONS OF ANY KIND, either express or implied.
 * See the License for the specific language governing permissions and
 * limitations under the License.
 */
package org.apache.lucene.search.highlight;

import java.io.IOException;
import java.util.Collections;
import java.util.Iterator;

import org.apache.lucene.index.BinaryDocValues;
import org.apache.lucene.index.DocValuesType;
import org.apache.lucene.index.FieldInfo;
import org.apache.lucene.index.FieldInfos;
import org.apache.lucene.index.Fields;
import org.apache.lucene.index.IndexOptions;
import org.apache.lucene.index.LeafMetaData;
import org.apache.lucene.index.LeafReader;
import org.apache.lucene.index.NumericDocValues;
import org.apache.lucene.index.PointValues;
import org.apache.lucene.index.SortedDocValues;
import org.apache.lucene.index.SortedNumericDocValues;
import org.apache.lucene.index.SortedSetDocValues;
import org.apache.lucene.index.StoredFieldVisitor;
import org.apache.lucene.index.Terms;
import org.apache.lucene.index.VectorValues;
import org.apache.lucene.util.Bits;
import org.apache.lucene.util.Version;

/**
 * Wraps a Terms with a {@link org.apache.lucene.index.LeafReader}, typically from term vectors.
 *
 * @lucene.experimental
 */
public class TermVectorLeafReader extends LeafReader {

  private final Fields fields;
  private final FieldInfos fieldInfos;

  public TermVectorLeafReader(String field, Terms terms) {
    fields = new Fields() {
      @Override
      public Iterator<String> iterator() {
        return Collections.singletonList(field).iterator();
      }

      @Override
      public Terms terms(String fld) throws IOException {
        if (!field.equals(fld)) {
          return null;
        }
        return terms;
      }

      @Override
      public int size() {
        return 1;
      }
    };

    IndexOptions indexOptions;
    if (!terms.hasFreqs()) {
      indexOptions = IndexOptions.DOCS;
    } else if (!terms.hasPositions()) {
      indexOptions = IndexOptions.DOCS_AND_FREQS;
    } else if (!terms.hasOffsets()) {
      indexOptions = IndexOptions.DOCS_AND_FREQS_AND_POSITIONS;
    } else {
      indexOptions = IndexOptions.DOCS_AND_FREQS_AND_POSITIONS_AND_OFFSETS;
    }
    FieldInfo fieldInfo = new FieldInfo(field, 0,
                                        true, true, terms.hasPayloads(),
<<<<<<< HEAD
                                        indexOptions, DocValuesType.NONE, -1, Collections.emptyMap(), 0, 0, 0, 0, VectorValues.ScoreFunction.NONE, false);
=======
                                        indexOptions, DocValuesType.NONE, -1, Collections.emptyMap(), 0, 0, 0, 0, VectorValues.SearchStrategy.NONE, false);
>>>>>>> 4bf25415
    fieldInfos = new FieldInfos(new FieldInfo[]{fieldInfo});
  }

  @Override
  protected void doClose() throws IOException {
  }

  @Override
  public Terms terms(String field) throws IOException {
    return fields.terms(field);
  }

  @Override
  public NumericDocValues getNumericDocValues(String field) throws IOException {
    return null;
  }

  @Override
  public BinaryDocValues getBinaryDocValues(String field) throws IOException {
    return null;
  }

  @Override
  public SortedDocValues getSortedDocValues(String field) throws IOException {
    return null;
  }

  @Override
  public SortedNumericDocValues getSortedNumericDocValues(String field) throws IOException {
    return null;
  }

  @Override
  public SortedSetDocValues getSortedSetDocValues(String field) throws IOException {
    return null;
  }

  @Override
  public NumericDocValues getNormValues(String field) throws IOException {
    return null;//Is this needed?  See MemoryIndex for a way to do it.
  }

  @Override
  public FieldInfos getFieldInfos() {
    return fieldInfos;
  }

  @Override
  public Bits getLiveDocs() {
    return null;
  }

  @Override
  public PointValues getPointValues(String fieldName) {
    return null;
  }

  @Override
  public VectorValues getVectorValues(String fieldName) {
    return null;
  }

  @Override
  public void checkIntegrity() throws IOException {
  }

  @Override
  public Fields getTermVectors(int docID) throws IOException {
    if (docID != 0) {
      return null;
    }
    return fields;
  }

  @Override
  public int numDocs() {
    return 1;
  }

  @Override
  public int maxDoc() {
    return 1;
  }

  @Override
  public void document(int docID, StoredFieldVisitor visitor) throws IOException {
  }

  @Override
  public LeafMetaData getMetaData() {
    return new LeafMetaData(Version.LATEST.major, null, null);
  }

  @Override
  public CacheHelper getCoreCacheHelper() {
    return null;
  }

  @Override
  public CacheHelper getReaderCacheHelper() {
    return null;
  }
}<|MERGE_RESOLUTION|>--- conflicted
+++ resolved
@@ -82,11 +82,7 @@
     }
     FieldInfo fieldInfo = new FieldInfo(field, 0,
                                         true, true, terms.hasPayloads(),
-<<<<<<< HEAD
-                                        indexOptions, DocValuesType.NONE, -1, Collections.emptyMap(), 0, 0, 0, 0, VectorValues.ScoreFunction.NONE, false);
-=======
                                         indexOptions, DocValuesType.NONE, -1, Collections.emptyMap(), 0, 0, 0, 0, VectorValues.SearchStrategy.NONE, false);
->>>>>>> 4bf25415
     fieldInfos = new FieldInfos(new FieldInfo[]{fieldInfo});
   }
 
