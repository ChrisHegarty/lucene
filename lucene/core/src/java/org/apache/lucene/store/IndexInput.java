/*
 * Licensed to the Apache Software Foundation (ASF) under one or more
 * contributor license agreements.  See the NOTICE file distributed with
 * this work for additional information regarding copyright ownership.
 * The ASF licenses this file to You under the Apache License, Version 2.0
 * (the "License"); you may not use this file except in compliance with
 * the License.  You may obtain a copy of the License at
 *
 *     http://www.apache.org/licenses/LICENSE-2.0
 *
 * Unless required by applicable law or agreed to in writing, software
 * distributed under the License is distributed on an "AS IS" BASIS,
 * WITHOUT WARRANTIES OR CONDITIONS OF ANY KIND, either express or implied.
 * See the License for the specific language governing permissions and
 * limitations under the License.
 */
package org.apache.lucene.store;

import java.io.Closeable;
import java.io.IOException;
import java.util.Optional;
import org.apache.lucene.codecs.CompoundFormat;

/**
 * Abstract base class for input from a file in a {@link Directory}. A random-access input stream.
 * Used for all Lucene index input operations.
 *
 * <p>{@code IndexInput} may only be used from one thread, because it is not thread safe (it keeps
 * internal state like file position). To allow multithreaded use, every {@code IndexInput} instance
 * must be cloned before it is used in another thread. Subclasses must therefore implement {@link
 * #clone()}, returning a new {@code IndexInput} which operates on the same underlying resource, but
 * positioned independently.
 *
 * <p><b>Warning:</b> Lucene never closes cloned {@code IndexInput}s, it will only call {@link
 * #close()} on the original object.
 *
 * <p>If you access the cloned IndexInput after closing the original object, any <code>readXXX
 * </code> methods will throw {@link AlreadyClosedException}.
 *
 * @see Directory
 */
public abstract class IndexInput extends DataInput implements Closeable {

  private final String resourceDescription;

  /**
   * resourceDescription should be a non-null, opaque string describing this resource; it's returned
   * from {@link #toString}.
   */
  protected IndexInput(String resourceDescription) {
    if (resourceDescription == null) {
      throw new IllegalArgumentException("resourceDescription must not be null");
    }
    this.resourceDescription = resourceDescription;
  }

  /** Closes the stream to further operations. */
  @Override
  public abstract void close() throws IOException;

  /**
   * Returns the current position in this file, where the next read will occur.
   *
   * @see #seek(long)
   */
  public abstract long getFilePointer();

  /**
   * Sets current position in this file, where the next read will occur. If this is beyond the end
   * of the file then this will throw {@code EOFException} and then the stream is in an undetermined
   * state.
   *
   * @see #getFilePointer()
   */
  public abstract void seek(long pos) throws IOException;

  /**
   * {@inheritDoc}
   *
   * <p>Behavior is functionally equivalent to seeking to <code>getFilePointer() + numBytes</code>.
   *
   * @see #getFilePointer()
   * @see #seek(long)
   */
  @Override
  public void skipBytes(long numBytes) throws IOException {
    if (numBytes < 0) {
      throw new IllegalArgumentException("numBytes must be >= 0, got " + numBytes);
    }
    final long skipTo = getFilePointer() + numBytes;
    seek(skipTo);
  }

  /** The number of bytes in the file. */
  public abstract long length();

  @Override
  public String toString() {
    return resourceDescription;
  }

  /**
   * {@inheritDoc}
   *
   * <p><b>Warning:</b> Lucene never closes cloned {@code IndexInput}s, it will only call {@link
   * #close()} on the original object.
   *
   * <p>If you access the cloned IndexInput after closing the original object, any <code>readXXX
   * </code> methods will throw {@link AlreadyClosedException}.
   *
   * <p>This method is NOT thread safe, so if the current {@code IndexInput} is being used by one
   * thread while {@code clone} is called by another, disaster could strike.
   */
  @Override
  public IndexInput clone() {
    return (IndexInput) super.clone();
  }

  /**
   * Creates a slice of this index input, with the given description, offset, and length. The slice
   * is sought to the beginning.
   */
  public abstract IndexInput slice(String sliceDescription, long offset, long length)
      throws IOException;

  /**
   * Create a slice with a specific {@link ReadAdvice}. This is typically used by {@link
   * CompoundFormat} implementations to honor the {@link ReadAdvice} of each file within the
   * compound file.
   *
   * <p><b>NOTE</b>: it is only legal to call this method if this {@link IndexInput} has been open
   * with {@link ReadAdvice#NORMAL}. However, this method accepts any {@link ReadAdvice} value but
   * {@code null} as a read advice for the slice.
   *
   * <p>The default implementation delegates to {@link #slice(String, long, long)} and ignores the
   * {@link ReadAdvice}.
   */
  public IndexInput slice(String sliceDescription, long offset, long length, ReadAdvice readAdvice)
      throws IOException {
    return slice(sliceDescription, offset, length);
  }

  /**
   * Subclasses call this to get the String for resourceDescription of a slice of this {@code
   * IndexInput}.
   */
  protected String getFullSliceDescription(String sliceDescription) {
    if (sliceDescription == null) {
      // Clones pass null sliceDescription:
      return toString();
    } else {
      return toString() + " [slice=" + sliceDescription + "]";
    }
  }

  /**
   * Creates a random-access slice of this index input, with the given offset and length.
   *
   * <p>The default implementation calls {@link #slice}, and it doesn't support random access, it
   * implements absolute reads as seek+read.
   */
  public RandomAccessInput randomAccessSlice(long offset, long length) throws IOException {
    final IndexInput slice = slice("randomaccess", offset, length);
    if (slice instanceof RandomAccessInput) {
      // slice() already supports random access
      return (RandomAccessInput) slice;
    } else {
      // return default impl
      return new RandomAccessInput() {
        @Override
        public long length() {
          assert length == slice.length();
          return slice.length();
        }

        @Override
        public byte readByte(long pos) throws IOException {
          slice.seek(pos);
          return slice.readByte();
        }

        @Override
        public void readBytes(long pos, byte[] bytes, int offset, int length) throws IOException {
          slice.seek(pos);
          slice.readBytes(bytes, offset, length);
        }

        @Override
        public short readShort(long pos) throws IOException {
          slice.seek(pos);
          return slice.readShort();
        }

        @Override
        public int readInt(long pos) throws IOException {
          slice.seek(pos);
          return slice.readInt();
        }

        @Override
        public long readLong(long pos) throws IOException {
          slice.seek(pos);
          return slice.readLong();
        }

        @Override
        public void prefetch(long offset, long length) throws IOException {
          slice.prefetch(offset, length);
        }

        @Override
        public String toString() {
          return "RandomAccessInput(" + IndexInput.this.toString() + ")";
        }
      };
    }
  }

  /**
   * Optional method: Give a hint to this input that some bytes will be read in the near future.
   * IndexInput implementations may take advantage of this hint to start fetching pages of data
   * immediately from storage.
   *
   * <p>The default implementation is a no-op.
   *
   * @param offset start offset
   * @param length the number of bytes to prefetch
   */
  public void prefetch(long offset, long length) throws IOException {}

  /**
<<<<<<< HEAD
=======
   * Optional method: Give a hint to this input about the change in read access pattern. IndexInput
   * implementations may take advantage of this hint to optimize reads from storage.
   *
   * <p>The default implementation is a no-op.
   */
  public void updateReadAdvice(ReadAdvice readAdvice) throws IOException {}

  /**
>>>>>>> 06a320a5
   * Returns a hint whether all the contents of this input are resident in physical memory. It's a
   * hint because the operating system may have paged out some of the data by the time this method
   * returns. If the optional is true, then it's likely that the contents of this input are resident
   * in physical memory. A value of false does not imply that the contents are not resident in
   * physical memory. An empty optional is returned if it is not possible to determine.
   *
<<<<<<< HEAD
=======
   * <p>This runs in linear time with the {@link #length()} of this input / page size.
   *
>>>>>>> 06a320a5
   * <p>The default implementation returns an empty optional.
   */
  public Optional<Boolean> isLoaded() {
    return Optional.empty();
  }
}<|MERGE_RESOLUTION|>--- conflicted
+++ resolved
@@ -229,8 +229,6 @@
   public void prefetch(long offset, long length) throws IOException {}
 
   /**
-<<<<<<< HEAD
-=======
    * Optional method: Give a hint to this input about the change in read access pattern. IndexInput
    * implementations may take advantage of this hint to optimize reads from storage.
    *
@@ -239,18 +237,14 @@
   public void updateReadAdvice(ReadAdvice readAdvice) throws IOException {}
 
   /**
->>>>>>> 06a320a5
    * Returns a hint whether all the contents of this input are resident in physical memory. It's a
    * hint because the operating system may have paged out some of the data by the time this method
    * returns. If the optional is true, then it's likely that the contents of this input are resident
    * in physical memory. A value of false does not imply that the contents are not resident in
    * physical memory. An empty optional is returned if it is not possible to determine.
    *
-<<<<<<< HEAD
-=======
    * <p>This runs in linear time with the {@link #length()} of this input / page size.
    *
->>>>>>> 06a320a5
    * <p>The default implementation returns an empty optional.
    */
   public Optional<Boolean> isLoaded() {
